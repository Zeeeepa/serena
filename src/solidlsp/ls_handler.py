import asyncio
import json
import logging
import os
import platform
import subprocess
import threading
import time
from collections.abc import Callable
from dataclasses import dataclass
from queue import Queue
from typing import Any

import psutil
from sensai.util.string import ToStringMixin

from solidlsp.ls_exceptions import SolidLSPException
from solidlsp.ls_request import LanguageServerRequest
from solidlsp.lsp_protocol_handler.lsp_requests import LspNotification
from solidlsp.lsp_protocol_handler.lsp_types import ErrorCodes
from solidlsp.lsp_protocol_handler.server import (
    ENCODING,
    LSPError,
    MessageType,
    PayloadLike,
    ProcessLaunchInfo,
    StringDict,
    content_length,
    create_message,
    make_error_response,
    make_notification,
    make_request,
    make_response,
)

log = logging.getLogger(__name__)


class LanguageServerTerminatedException(Exception):
    """
    Exception raised when the language server process has terminated unexpectedly.
    """

    def __init__(self, message: str, cause: Exception | None = None) -> None:
        super().__init__(message)
        self.message = message
        self.cause = cause

    def __str__(self) -> str:
        return f"LanguageServerTerminatedException: {self.message}" + (f"; Cause: {self.cause}" if self.cause else "")


class Request(ToStringMixin):

    @dataclass
    class Result:
        payload: PayloadLike | None = None
        error: Exception | None = None

        def is_error(self) -> bool:
            return self.error is not None

<<<<<<< HEAD
    def __init__(self) -> None:
        self._result_queue: Queue[Request.Result] = Queue()
=======
    def __init__(self, request_id: int, method: str) -> None:
        self._request_id = request_id
        self._method = method
        self._status = "pending"
        self._result_queue = Queue()
>>>>>>> 66b17cd9

    def _tostring_includes(self) -> list[str]:
        return ["_request_id", "_status", "_method"]

    def on_result(self, params: PayloadLike) -> None:
        self._status = "completed"
        self._result_queue.put(Request.Result(payload=params))

    def on_error(self, err: Exception) -> None:
        """
        :param err: the error that occurred while processing the request (typically an LSPError
            for errors returned by the LS or LanguageServerTerminatedException if the error
            is due to the language server process terminating unexpectedly).
        """
        self._status = "error"
        self._result_queue.put(Request.Result(error=err))

    def get_result(self, timeout: float | None = None) -> Result:
        return self._result_queue.get(timeout=timeout)


class SolidLanguageServerHandler:
    """
    This class provides the implementation of Python client for the Language Server Protocol.
    A class that launches the language server and communicates with it
    using the Language Server Protocol (LSP).

    It provides methods for sending requests, responses, and notifications to the server
    and for registering handlers for requests and notifications from the server.

    Uses JSON-RPC 2.0 for communication with the server over stdin/stdout.

    Attributes:
        send: A LspRequest object that can be used to send requests to the server and
            await for the responses.
        notify: A LspNotification object that can be used to send notifications to the server.
        cmd: A string that represents the command to launch the language server process.
        process: A subprocess.Popen object that represents the language server process.
        request_id: An integer that represents the next available request id for the client.
        _pending_requests: A dictionary that maps request ids to Request objects that
            store the results or errors of the requests.
        on_request_handlers: A dictionary that maps method names to callback functions
            that handle requests from the server.
        on_notification_handlers: A dictionary that maps method names to callback functions
            that handle notifications from the server.
        logger: An optional function that takes two strings (source and destination) and
            a payload dictionary, and logs the communication between the client and the server.
        tasks: A dictionary that maps task ids to asyncio.Task objects that represent
            the asynchronous tasks created by the handler.
        task_counter: An integer that represents the next available task id for the handler.
        loop: An asyncio.AbstractEventLoop object that represents the event loop used by the handler.
        start_independent_lsp_process: An optional boolean flag that indicates whether to start the
        language server process in an independent process group. Default is `True`. Setting it to
        `False` means that the language server process will be in the same process group as the
        the current process, and any SIGINT and SIGTERM signals will be sent to both processes.

    """

    def __init__(
        self,
        process_launch_info: ProcessLaunchInfo,
        logger: Callable[[str, str, StringDict | str], None] | None = None,
        start_independent_lsp_process: bool = True,
        request_timeout: float | None = None,
    ) -> None:
        self.send = LanguageServerRequest(self)
        self.notify = LspNotification(self.send_notification)

        self.process_launch_info = process_launch_info
<<<<<<< HEAD
        self.process: subprocess.Popen[bytes] | None = None
        self._received_shutdown = False

        self.request_id = 1
        self._response_handlers: dict[Any, Request] = {}
        self.on_request_handlers: dict[str, Callable[[Any], Any]] = {}
        self.on_notification_handlers: dict[str, Callable[[Any], None]] = {}
=======
        self.process = None
        self._is_shutting_down = False

        self.request_id = 1
        self._pending_requests: dict[Any, Request] = {}
        self.on_request_handlers = {}
        self.on_notification_handlers = {}
>>>>>>> 66b17cd9
        self.logger = logger
        self.tasks: dict[int, Any] = {}
        self.task_counter = 0
        self.loop = None
        self.start_independent_lsp_process = start_independent_lsp_process
        self._request_timeout = request_timeout

        # Add thread locks for shared resources to prevent race conditions
        self._stdin_lock = threading.Lock()
        self._request_id_lock = threading.Lock()
        self._response_handlers_lock = threading.Lock()
        self._tasks_lock = threading.Lock()

    def set_request_timeout(self, timeout: float | None) -> None:
        """
        :param timeout: the timeout, in seconds, for all requests sent to the language server.
        """
        self._request_timeout = timeout

    def is_running(self) -> bool:
        """
        Checks if the language server process is currently running.
        """
        return self.process is not None and self.process.returncode is None

    def start(self) -> None:
        """
        Starts the language server process and creates a task to continuously read from its stdout to handle communications
        from the server to the client
        """
        child_proc_env = os.environ.copy()
        child_proc_env.update(self.process_launch_info.env)

        cmd = self.process_launch_info.cmd
        is_windows = platform.system() == "Windows"
        if not isinstance(cmd, str) and not is_windows:
            # Since we are using the shell, we need to convert the command list to a single string
            # on Linux/macOS
            cmd = " ".join(cmd)
        log.info("Starting language server process via command: %s", self.process_launch_info.cmd)
        self.process = subprocess.Popen(
            cmd,
            stdout=subprocess.PIPE,
            stdin=subprocess.PIPE,
            stderr=subprocess.PIPE,
            env=child_proc_env,
            cwd=self.process_launch_info.cwd,
            start_new_session=self.start_independent_lsp_process,
            shell=True,
        )

        # Check if process terminated immediately
        if self.process.returncode is not None:
            log.error("Language server has already terminated/could not be started")
            # Process has already terminated
            stderr_data = self.process.stderr.read() if self.process.stderr else b""
            error_message = stderr_data.decode("utf-8", errors="replace")
            raise RuntimeError(f"Process terminated immediately with code {self.process.returncode}. Error: {error_message}")

        # start threads to read stdout and stderr of the process
        threading.Thread(
            target=self._read_ls_process_stdout,
            name="LSP-stdout-reader",
            daemon=True,
        ).start()
        threading.Thread(
            target=self._read_ls_process_stderr,
            name="LSP-stderr-reader",
            daemon=True,
        ).start()

    def stop(self) -> None:
        """
        Sends the terminate signal to the language server process and waits for it to exit, with a timeout, killing it if necessary
        """
        process = self.process
        self.process = None
        if process:
            self._cleanup_process(process)

    def _cleanup_process(self, process: subprocess.Popen[bytes]) -> None:
        """Clean up a process: close stdin, terminate/kill process, close stdout/stderr."""
        # Close stdin first to prevent deadlocks
        # See: https://bugs.python.org/issue35539
        self._safely_close_pipe(process.stdin)

        # Terminate/kill the process if it's still running
        if process.returncode is None:
            self._terminate_or_kill_process(process)

        # Close stdout and stderr pipes after process has exited
        # This is essential to prevent "I/O operation on closed pipe" errors and
        # "Event loop is closed" errors during garbage collection
        # See: https://bugs.python.org/issue41320 and https://github.com/python/cpython/issues/88050
        self._safely_close_pipe(process.stdout)
        self._safely_close_pipe(process.stderr)

    def _safely_close_pipe(self, pipe: Any) -> None:
        """Safely close a pipe, ignoring any exceptions."""
        if pipe:
            try:
                pipe.close()
            except Exception:
                pass

    def _terminate_or_kill_process(self, process: subprocess.Popen[bytes]) -> None:
        """Try to terminate the process gracefully, then forcefully if necessary."""
        # First try to terminate the process tree gracefully
        self._signal_process_tree(process, terminate=True)

<<<<<<< HEAD
        # TODO
        """
        # Wait for the process to exit (with timeout)
        try:
            asyncio.wait_for(process.wait(), timeout=10)
        except (asyncio.TimeoutError, Exception):
            # If termination failed, forcefully kill the process tree
            self._signal_process_tree(process, terminate=False)
            try:
                # Give it one more chance to exit
                await asyncio.wait_for(process.wait(), timeout=2)
            except Exception:
                pass
        """

    def _signal_process_tree(self, process: subprocess.Popen[bytes], terminate: bool = True) -> None:
=======
    def _signal_process_tree(self, process, terminate=True):
>>>>>>> 66b17cd9
        """Send signal (terminate or kill) to the process and all its children."""
        signal_method = "terminate" if terminate else "kill"

        # Try to get the parent process
        parent = None
        try:
            parent = psutil.Process(process.pid)
        except (psutil.NoSuchProcess, psutil.AccessDenied, Exception):
            pass

        # If we have the parent process and it's running, signal the entire tree
        if parent and parent.is_running():
            # Signal children first
            for child in parent.children(recursive=True):
                try:
                    getattr(child, signal_method)()
                except (psutil.NoSuchProcess, psutil.AccessDenied, Exception):
                    pass

            # Then signal the parent
            try:
                getattr(parent, signal_method)()
            except (psutil.NoSuchProcess, psutil.AccessDenied, Exception):
                pass
        else:
            # Fall back to direct process signaling
            try:
                getattr(process, signal_method)()
            except Exception:
                pass

    def shutdown(self) -> None:
        """
        Perform the shutdown sequence for the client, including sending the shutdown request to the server and notifying it of exit
        """
        self._is_shutting_down = True
        self._log("Sending shutdown request to server")
        self.send.shutdown()
        self._log("Received shutdown response from server")
        self._log("Sending exit notification to server")
        self.notify.exit()
        self._log("Sent exit notification to server")

    def _log(self, message: str | StringDict) -> None:
        """
        Create a log message
        """
        if self.logger is not None:
            self.logger("client", "logger", message)

    @staticmethod
    def _read_bytes_from_process(process: subprocess.Popen[bytes], stream: Any, num_bytes: int) -> bytes:
        """Read exactly num_bytes from process stdout"""
        data = b""
        while len(data) < num_bytes:
            chunk = stream.read(num_bytes - len(data))
            if not chunk:
                if process.poll() is not None:
                    raise LanguageServerTerminatedException(
                        f"Process terminated while trying to read response (read {num_bytes} of {len(data)} bytes before termination)"
                    )
                # Process still running but no data available yet, retry after a short delay
                time.sleep(0.01)
                continue
            data += chunk
        return data

    def _read_ls_process_stdout(self) -> None:
        """
        Continuously read from the language server process stdout and handle the messages
        invoking the registered response and notification handlers
        """
        exception: Exception | None = None
        try:
            while self.process and self.process.stdout and self.process.stdout.readable():
                line = self.process.stdout.readline()
                if not line:
                    continue
                try:
                    num_bytes = content_length(line)
                except ValueError:
                    continue
                if num_bytes is None:
                    continue
                while line and line.strip():
                    line = self.process.stdout.readline()
                if not line:
                    continue
                body = self._read_bytes_from_process(self.process, self.process.stdout, num_bytes)

                self._handle_body(body)
        except LanguageServerTerminatedException as e:
            exception = e
        except (BrokenPipeError, ConnectionResetError) as e:
            exception = LanguageServerTerminatedException("Language server process terminated while reading stdout", cause=e)
        except Exception as e:
            exception = LanguageServerTerminatedException("Unexpected error while reading stdout from language server process", cause=e)
        log.info("Language server stdout reader thread has terminated")
        if not self._is_shutting_down:
            if exception is None:
                exception = LanguageServerTerminatedException("Language server stdout read process terminated unexpectedly")
            log.error(str(exception))
            self._cancel_pending_requests(exception)

    def _read_ls_process_stderr(self) -> None:
        """
        Continuously read from the language server process stderr and log the messages
        """
        try:
            while self.process and self.process.stderr and self.process.stderr.readable():
                line = self.process.stderr.readline()
                if not line:
                    continue
                self._log("LSP stderr: " + line.decode(ENCODING, errors="replace"))
        except (BrokenPipeError, ConnectionResetError):
            pass
        log.info("Language server stderr reader thread has terminated")

    def _handle_body(self, body: bytes) -> None:
        """
        Parse the body text received from the language server process and invoke the appropriate handler
        """
        try:
            self._receive_payload(json.loads(body))
        except OSError as ex:
            self._log(f"malformed {ENCODING}: {ex}")
        except UnicodeDecodeError as ex:
            self._log(f"malformed {ENCODING}: {ex}")
        except json.JSONDecodeError as ex:
            self._log(f"malformed JSON: {ex}")

    def _receive_payload(self, payload: StringDict) -> None:
        """
        Determine if the payload received from server is for a request, response, or notification and invoke the appropriate handler
        """
        if self.logger:
            self.logger("server", "client", payload)
        try:
            if "method" in payload:
                if "id" in payload:
                    self._request_handler(payload)
                else:
                    self._notification_handler(payload)
            elif "id" in payload:
                self._response_handler(payload)
            else:
                self._log(f"Unknown payload type: {payload}")
        except Exception as err:
            self._log(f"Error handling server payload: {err}")

    def send_notification(self, method: str, params: dict | None = None) -> None:
        """
        Send notification pertaining to the given method to the server with the given parameters
        """
        self._send_payload(make_notification(method, params))

    def send_response(self, request_id: Any, params: PayloadLike) -> None:
        """
        Send response to the given request id to the server with the given parameters
        """
        self._send_payload(make_response(request_id, params))

    def send_error_response(self, request_id: Any, err: LSPError) -> None:
        """
        Send error response to the given request id to the server with the given error
        """
        # Use lock to prevent race conditions on tasks and task_counter
        self._send_payload(make_error_response(request_id, err))

    def _cancel_pending_requests(self, exception: Exception) -> None:
        """
        Cancel all pending requests by setting their results to an error
        """
        with self._response_handlers_lock:
            log.info("Cancelling %d pending language server requests", len(self._pending_requests))
            for request in self._pending_requests.values():
                log.info("Cancelling %s", request)
                request.on_error(exception)
            self._pending_requests.clear()

    def send_request(self, method: str, params: dict | None = None) -> PayloadLike:
        """
        Send request to the server, register the request id, and wait for the response
        """
        with self._request_id_lock:
            request_id = self.request_id
            self.request_id += 1

        request = Request(request_id=request_id, method=method)
        log.debug("Starting: %s", request)

        with self._response_handlers_lock:
            self._pending_requests[request_id] = request

        self._send_payload(make_request(method, request_id, params))

        self._log(f"Waiting for response to request {method} with params:\n{params}")
        result = request.get_result(timeout=self._request_timeout)
        log.debug("Completed: %s", request)

        self._log("Processing result")
        if result.is_error():
            raise SolidLSPException(f"Error processing request {method} with params:\n{params}", cause=result.error) from result.error

        self._log(f"Returning non-error result, which is:\n{result.payload}")
        return result.payload

    def _send_payload(self, payload: StringDict) -> None:
        """
        Send the payload to the server by writing to its stdin asynchronously.
        """
        if not self.process or not self.process.stdin:
            return
        self._log(payload)
        msg = create_message(payload)

        # Use lock to prevent concurrent writes to stdin that cause buffer corruption
        with self._stdin_lock:
            try:
                self.process.stdin.writelines(msg)
                self.process.stdin.flush()
            except (BrokenPipeError, ConnectionResetError, OSError) as e:
                # Log the error but don't raise to prevent cascading failures
                if self.logger:
                    self.logger("client", "logger", f"Failed to write to stdin: {e}")
                return

    def on_request(self, method: str, cb: Callable[[Any], Any]) -> None:
        """
        Register the callback function to handle requests from the server to the client for the given method
        """
        self.on_request_handlers[method] = cb

    def on_notification(self, method: str, cb: Callable[[Any], None]) -> None:
        """
        Register the callback function to handle notifications from the server to the client for the given method
        """
        self.on_notification_handlers[method] = cb

    def _response_handler(self, response: StringDict) -> None:
        """
        Handle the response received from the server for a request, using the id to determine the request
        """
        with self._response_handlers_lock:
            request = self._pending_requests.pop(response["id"])

        if "result" in response and "error" not in response:
            request.on_result(response["result"])
        elif "result" not in response and "error" in response:
            request.on_error(LSPError.from_lsp(response["error"]))
        else:
            request.on_error(LSPError(ErrorCodes.InvalidRequest, ""))

    def _request_handler(self, response: StringDict) -> None:
        """
        Handle the request received from the server: call the appropriate callback function and return the result
        """
        method = response.get("method", "")
        params = response.get("params")
        request_id = response.get("id")
        handler = self.on_request_handlers.get(method)
        if not handler:
            self.send_error_response(
                request_id,
                LSPError(
                    ErrorCodes.MethodNotFound,
                    f"method '{method}' not handled on client.",
                ),
            )
            return
        try:
            self.send_response(request_id, handler(params))
        except LSPError as ex:
            self.send_error_response(request_id, ex)
        except Exception as ex:
            self.send_error_response(request_id, LSPError(ErrorCodes.InternalError, str(ex)))

    def _notification_handler(self, response: StringDict) -> None:
        """
        Handle the notification received from the server: call the appropriate callback function
        """
        method = response.get("method", "")
        params = response.get("params")
        handler = self.on_notification_handlers.get(method)
        if not handler:
            self._log(f"unhandled {method}")
            return
        try:
            handler(params)
        except asyncio.CancelledError:
            return
        except Exception as ex:
            if (not self._is_shutting_down) and self.logger:
                self.logger(
                    "client",
                    "logger",
                    str(
                        {
                            "type": MessageType.error,
                            "message": str(ex),
                            "method": method,
                            "params": params,
                        }
                    ),
                )<|MERGE_RESOLUTION|>--- conflicted
+++ resolved
@@ -60,16 +60,11 @@
         def is_error(self) -> bool:
             return self.error is not None
 
-<<<<<<< HEAD
-    def __init__(self) -> None:
-        self._result_queue: Queue[Request.Result] = Queue()
-=======
     def __init__(self, request_id: int, method: str) -> None:
         self._request_id = request_id
         self._method = method
         self._status = "pending"
-        self._result_queue = Queue()
->>>>>>> 66b17cd9
+        self._result_queue: Queue[Request.Result] = Queue()
 
     def _tostring_includes(self) -> list[str]:
         return ["_request_id", "_status", "_method"]
@@ -139,23 +134,13 @@
         self.notify = LspNotification(self.send_notification)
 
         self.process_launch_info = process_launch_info
-<<<<<<< HEAD
         self.process: subprocess.Popen[bytes] | None = None
-        self._received_shutdown = False
+        self._is_shutting_down = False
 
         self.request_id = 1
-        self._response_handlers: dict[Any, Request] = {}
+        self._pending_requests: dict[Any, Request] = {}
         self.on_request_handlers: dict[str, Callable[[Any], Any]] = {}
         self.on_notification_handlers: dict[str, Callable[[Any], None]] = {}
-=======
-        self.process = None
-        self._is_shutting_down = False
-
-        self.request_id = 1
-        self._pending_requests: dict[Any, Request] = {}
-        self.on_request_handlers = {}
-        self.on_notification_handlers = {}
->>>>>>> 66b17cd9
         self.logger = logger
         self.tasks: dict[int, Any] = {}
         self.task_counter = 0
@@ -266,26 +251,7 @@
         # First try to terminate the process tree gracefully
         self._signal_process_tree(process, terminate=True)
 
-<<<<<<< HEAD
-        # TODO
-        """
-        # Wait for the process to exit (with timeout)
-        try:
-            asyncio.wait_for(process.wait(), timeout=10)
-        except (asyncio.TimeoutError, Exception):
-            # If termination failed, forcefully kill the process tree
-            self._signal_process_tree(process, terminate=False)
-            try:
-                # Give it one more chance to exit
-                await asyncio.wait_for(process.wait(), timeout=2)
-            except Exception:
-                pass
-        """
-
     def _signal_process_tree(self, process: subprocess.Popen[bytes], terminate: bool = True) -> None:
-=======
-    def _signal_process_tree(self, process, terminate=True):
->>>>>>> 66b17cd9
         """Send signal (terminate or kill) to the process and all its children."""
         signal_method = "terminate" if terminate else "kill"
 

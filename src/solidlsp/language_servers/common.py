--- conflicted
+++ resolved
@@ -103,11 +103,7 @@
         if not PlatformUtils.get_platform_id().is_windows():
             import pwd
 
-<<<<<<< HEAD
             kwargs["user"] = pwd.getpwuid(os.getuid()).pw_name  # type: ignore
-        log.info("Running command '%s' in '%s'", command, cwd)
-=======
-            kwargs["user"] = pwd.getpwuid(os.getuid()).pw_name
 
         is_windows = platform.system() == "Windows"
         if not isinstance(command, str) and not is_windows:
@@ -117,7 +113,6 @@
 
         log.info("Running command %s in '%s'", f"'{command}'" if isinstance(command, str) else command, cwd)
 
->>>>>>> 1e06812d
         completed_process = subprocess.run(
             command,
             shell=True,
@@ -137,15 +132,10 @@
 
     @staticmethod
     def _install_from_url(dep: RuntimeDependency, logger: LanguageServerLogger, target_dir: str) -> None:
-<<<<<<< HEAD
         if not dep.url:
             raise ValueError(f"Dependency {dep.id} has no URL")
 
-        if dep.archive_type == "gz" and dep.binary_name:
-=======
-        assert dep.url is not None
         if dep.archive_type in ("gz", "binary") and dep.binary_name:
->>>>>>> 1e06812d
             dest = os.path.join(target_dir, dep.binary_name)
             FileUtils.download_and_extract_archive(logger, dep.url, dest, dep.archive_type)
         else:
